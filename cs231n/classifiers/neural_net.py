import numpy as np
import matplotlib.pyplot as plt


class TwoLayerNet(object):
  """
  a two-layer fully-connected neural network. the net has an input dimension of
  n, a hidden layer dimension of h, and performs classification over c classes.
  we train the network with a softmax loss function and l2 regularization on the
  weight matrices. the network uses a relu nonlinearity after the first fully
  connected layer.

  in other words, the network has the following architecture:

  input - fully connected layer - relu - fully connected layer - softmax

  the outputs of the second fully-connected layer are the scores for each class.
  """

  def __init__(self, input_size, hidden_size, output_size, std=1e-4):
    """
    initialize the model. weights are initialized to small random values and
    biases are initialized to zero. weights and biases are stored in the
    variable self.params, which is a dictionary with the following keys:

    w1: first layer weights; has shape (d, h)
    b1: first layer biases; has shape (h,)
    w2: second layer weights; has shape (h, c)
    b2: second layer biases; has shape (c,)

    inputs:
    - input_size: the dimension d of the input data.
    - hidden_size: the number of neurons h in the hidden layer.
    - output_size: the number of classes c.
    """
    self.params = {}
    self.params['w1'] = std * np.random.randn(input_size, hidden_size)
    self.params['b1'] = np.zeros(hidden_size)
    self.params['w2'] = std * np.random.randn(hidden_size, output_size)
    self.params['b2'] = np.zeros(output_size)

  def loss(self, x, y=None, reg=0.0):
    """
    compute the loss and gradients for a two layer fully connected neural
    network.

    inputs:
    - x: input data of shape (n, d). each x[i] is a training sample.
    - y: vector of training labels. y[i] is the label for x[i], and each y[i] is
      an integer in the range 0 <= y[i] < c. this parameter is optional; if it
      is not passed then we only return scores, and if it is passed then we
      instead return the loss and gradients.
    - reg: regularization strength.

    returns:
    if y is None, return a matrix scores of shape (n, c) where scores[i, c] is
    the score for class c on input x[i].

    if y is not None, instead return a tuple of:
    - loss: loss (data loss and regularization loss) for this batch of training
      samples.
    - grads: dictionary mapping parameter names to gradients of those parameters
      with respect to the loss function; has the same keys as self.params.
    """
    # unpack variables from the params dictionary
    w1, b1 = self.params['w1'], self.params['b1']
    w2, b2 = self.params['w2'], self.params['b2']
    n, d = x.shape

    # compute the forward pass
    # scores = None
    #############################################################################
    # todo: perform the forward pass, computing the class scores for the input. #
    # store the result in the scores variable, which should be an array of      #
    # shape (n, c).                                                             #
    #############################################################################
    # evaluate class scores with a 2-layer neural network
    hidden_layer = np.maximum(0, np.dot(x, w1) + b1)  # note, relu activation
    scores = np.dot(hidden_layer, w2) + b2
    #############################################################################
    #                              end of your code                             #
    #############################################################################

    # if the targets are not given then jump out, we're done
    if y is None:
      return scores

    # compute the loss
    # loss = None
    #############################################################################
    # todo: finish the forward pass, and compute the loss. this should include  #
    # both the data loss and l2 regularization for w1 and w2. store the result  #
    # in the variable loss, which should be a scalar. use the softmax           #
    # classifier loss. so that your results match ours, multiply the            #
    # regularization loss by 0.5                                                #
    #############################################################################
    # normalization trick to avoid numerical instability, per http://cs231n.github.io/linear-classify/#softmax
    scores -= np.max(scores)

    # compute the class probabilities
    # get unnormalized probabilities
    exp_scores = np.exp(scores)
    # normalize them for each example
<<<<<<< HEAD
    probs = exp_scores / np.sum(exp_scores, axis=1, keepdims=true)
=======
    probs = exp_scores / np.sum(exp_scores, axis=1, keepdims=True)

>>>>>>> 14f40a85
    # compute the loss: average cross-entropy loss and regularization
    # the log probabilities assigned to the correct classes in each example
    corect_logprobs = -np.log(probs[np.arange(n), y])
    data_loss = np.sum(corect_logprobs) / n
    reg_loss = 0.5 * reg * (np.sum(w1 * w1) + np.sum(w2 * w2))
    loss = data_loss + reg_loss
    #############################################################################
    #                              end of your code                             #
    #############################################################################
    # backward pass: compute gradients
    grads = {}
    #############################################################################
    # todo: compute the backward pass, computing the derivatives of the weights #
    # and biases. store the results in the grads dictionary. for example,       #
    # grads['w1'] should store the gradient on w1, and be a matrix of same size #
    #############################################################################
    # compute the gradient on scores
    dscores = probs
    dscores[range(n), y] -= 1
    dscores /= n

    # backpropate the gradient to the parameters
    # first backprop into parameters w2 and b2
    dw2 = np.dot(hidden_layer.T, dscores)
    db2 = np.sum(dscores, axis=0)
    # next backprop into hidden layer
    dhidden = np.dot(dscores, w2.T)
    # backprop the relu non-linearity
    dhidden[hidden_layer <= 0] = 0
    # finally into w,b
    dw1 = np.dot(x.T, dhidden)
    db1 = np.sum(dhidden, axis=0)

    # add regularization gradient contribution
    dw2 += reg * w2
    dw1 += reg * w1

    # write into dict
    grads['w1'] = dw1
    grads['w2'] = dw2
    grads['b1'] = db1
    grads['b2'] = db2
    #############################################################################
    #                              end of your code                             #
    #############################################################################

    return loss, grads

  def train(self, x, y, x_val, y_val,
            learning_rate=1e-3, learning_rate_decay=0.95,
            reg=1e-5, num_iters=100,
            batch_size=200, verbose=False):
    """
    train this neural network using stochastic gradient descent.

    inputs:
    - x: a numpy array of shape (n, d) giving training data.
    - y: a numpy array f shape (n,) giving training labels; y[i] = c means that
      x[i] has label c, where 0 <= c < c.
    - x_val: a numpy array of shape (n_val, d) giving validation data.
    - y_val: a numpy array of shape (n_val,) giving validation labels.
    - learning_rate: scalar giving learning rate for optimization.
    - learning_rate_decay: scalar giving factor used to decay the learning rate
      after each epoch.
    - reg: scalar giving regularization strength.
    - num_iters: number of steps to take when optimizing.
    - batch_size: number of training examples to use per step.
    - verbose: boolean; if True print progress during optimization.
    """
    num_train = x.shape[0]
    iterations_per_epoch = max(num_train / batch_size, 1)

    # use sgd to optimize the parameters in self.model
    loss_history = []
    train_acc_history = []
    val_acc_history = []

    for it in xrange(num_iters):
      x_batch = None
      y_batch = None

      #########################################################################
      # todo: create a random minibatch of training data and labels, storing  #
      # them in x_batch and y_batch respectively.                             #
      #########################################################################
      random_index = np.random.choice(num_train, batch_size)
      x_batch = x[random_index]
      y_batch = y[random_index]
      #########################################################################
      #                       end of your code                                #
      #########################################################################
      #########################################################################
      #                             end of your code                          #
      #########################################################################

      # compute loss and gradients using the current minibatch
      loss, grads = self.loss(x_batch, y=y_batch, reg=reg)
      loss_history.append(loss)

      #########################################################################
      # todo: use the gradients in the grads dictionary to update the         #
      # parameters of the network (stored in the dictionary self.params)      #
      # using stochastic gradient descent. you'll need to use the gradients   #
      # stored in the grads dictionary defined above.                         #
      #########################################################################
      self.params['w1'] += - learning_rate * grads['w1']
      self.params['w2'] += - learning_rate * grads['w2']
      self.params['b1'] += - learning_rate * grads['b1']
      self.params['b2'] += - learning_rate * grads['b2']
      #########################################################################
      #                             end of your code                          #
      #########################################################################

      if verbose and it % 100 == 0:
        print 'iteration %d / %d: loss %f' % (it, num_iters, loss)

      # every epoch, check train and val accuracy and decay learning rate.
      if it % iterations_per_epoch == 0:
        # check accuracy
        train_acc = (self.predict(x_batch) == y_batch).mean()
        val_acc = (self.predict(x_val) == y_val).mean()
        train_acc_history.append(train_acc)
        val_acc_history.append(val_acc)

        # decay learning rate
        learning_rate *= learning_rate_decay

    return {
      'loss_history': loss_history,
      'train_acc_history': train_acc_history,
      'val_acc_history': val_acc_history,
    }

  def predict(self, x):
    """
    use the trained weights of this two-layer network to predict labels for
    data points. for each data point we predict scores for each of the c
    classes, and assign each data point to the class with the highest score.

    inputs:
    - x: a numpy array of shape (n, d) giving n d-dimensional data points to
      classify.

    returns:
    - y_pred: a numpy array of shape (n,) giving predicted labels for each of
      the elements of x. for all i, y_pred[i] = c means that x[i] is predicted
      to have class c, where 0 <= c < c.
    """
    # y_pred = None

    ###########################################################################
    # todo: implement this function; it should be very simple!                #
    ###########################################################################
    hidden_layer = np.maximum(0, np.dot(x, self.params['w1']) + self.params['b1'])  # note, relu activation
    scores = np.dot(hidden_layer, self.params['w2']) + self.params['b2']
    y_pred = np.argmax(scores, axis=1)
    ###########################################################################
    #                              end of your code                           #
    ###########################################################################

    return y_pred

<|MERGE_RESOLUTION|>--- conflicted
+++ resolved
@@ -101,12 +101,8 @@
     # get unnormalized probabilities
     exp_scores = np.exp(scores)
     # normalize them for each example
-<<<<<<< HEAD
-    probs = exp_scores / np.sum(exp_scores, axis=1, keepdims=true)
-=======
     probs = exp_scores / np.sum(exp_scores, axis=1, keepdims=True)
 
->>>>>>> 14f40a85
     # compute the loss: average cross-entropy loss and regularization
     # the log probabilities assigned to the correct classes in each example
     corect_logprobs = -np.log(probs[np.arange(n), y])
@@ -116,6 +112,7 @@
     #############################################################################
     #                              end of your code                             #
     #############################################################################
+
     # backward pass: compute gradients
     grads = {}
     #############################################################################
